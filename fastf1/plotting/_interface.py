import dataclasses
<<<<<<< HEAD
import warnings
=======
from collections.abc import Sequence
>>>>>>> 93bfddee
from typing import (
    Any,
    Literal,
    Optional,
    Union
)

import matplotlib.axes
import matplotlib.legend

from fastf1.core import Session
from fastf1.internals.fuzzy import fuzzy_matcher
from fastf1.plotting._backend import _load_drivers_from_f1_livetiming
from fastf1.plotting._base import (
    _Driver,
    _DriverTeamMapping,
    _logger,
    _normalize_string,
    _Team
)
from fastf1.plotting._constants import Constants as _Constants


_DEFAULT_COLOR_MAP: Literal['fastf1', 'official'] = 'fastf1'
_DRIVER_TEAM_MAPPINGS = dict()


def _get_driver_team_mapping(
        session: Session
) -> "_DriverTeamMapping":
    # driver-team mappings are generated once for each session and then reused
    # on future calls
    api_path = session.api_path
    year = str(session.event['EventDate'].year)

    if api_path not in _DRIVER_TEAM_MAPPINGS:
        teams = _load_drivers_from_f1_livetiming(
            api_path=api_path, year=year
        )
        mapping = _DriverTeamMapping(year, teams)
        _DRIVER_TEAM_MAPPINGS[api_path] = mapping

    return _DRIVER_TEAM_MAPPINGS[api_path]


def _get_driver(
        identifier: str, session: Session, *, exact_match: bool = False
) -> _Driver:
    if exact_match:
        return _get_driver_exact(identifier, session)
    return _get_driver_fuzzy(identifier, session)


def _get_driver_fuzzy(identifier: str, session: Session) -> _Driver:
    dtm = _get_driver_team_mapping(session)
    identifier = _normalize_string(identifier).lower()

    # try driver abbreviation first
    if (abb := identifier.upper()) in dtm.drivers_by_abbreviation:
        return dtm.drivers_by_abbreviation[abb]

    # check for an exact driver name match
    if identifier in dtm.drivers_by_normalized:
        return dtm.drivers_by_normalized[identifier]

    # check for exact partial string match
    for normalized_driver in dtm.drivers_by_normalized.keys():
        if identifier in normalized_driver:
            return dtm.drivers_by_normalized[normalized_driver]

    # do fuzzy string matching
    drivers = list(dtm.drivers_by_normalized.values())
    strings = [[driver.normalized_value, ] for driver in drivers]
    index, exact = fuzzy_matcher(query=identifier,
                                 reference=strings,
                                 abs_confidence=0.35,
                                 rel_confidence=0.30)
    normalized_driver = drivers[index].normalized_value

    if not exact:
        _logger.warning(f"Correcting user input '{identifier}' to "
                        f"'{normalized_driver}'")

    return dtm.drivers_by_normalized[normalized_driver]


def _get_driver_exact(identifier: str, session: Session) -> _Driver:
    dtm = _get_driver_team_mapping(session)
    identifier = _normalize_string(identifier).lower()

    # try driver abbreviation first
    if (abb := identifier.upper()) in dtm.drivers_by_abbreviation:
        return dtm.drivers_by_abbreviation[abb]

    # check for an exact driver name match
    if identifier in dtm.drivers_by_normalized:
        return dtm.drivers_by_normalized[identifier]

    raise KeyError(f"No driver found for '{identifier}' (exact match only)")


def _get_team(
        identifier: str, session: Session, *, exact_match=False
) -> _Team:
    if exact_match:
        return _get_team_exact(identifier, session)
    return _get_team_fuzzy(identifier, session)


def _get_team_fuzzy(identifier: str, session: Session) -> _Team:
    dtm = _get_driver_team_mapping(session)
    identifier = _normalize_string(identifier).lower()

    # remove common non-unique words
    for word in ('racing', 'team', 'f1', 'scuderia'):
        identifier = identifier.replace(word, "")

    # check for an exact team name match
    if identifier in dtm.teams_by_normalized.keys():
        return dtm.teams_by_normalized[identifier]

    # check full match with full team name or for exact partial string
    # match with normalized team name
    for normalized, team in dtm.teams_by_normalized.items():
        if (identifier == team.value.casefold()) or (identifier in normalized):
            return dtm.teams_by_normalized[normalized]

    # do fuzzy string match
    teams = list(dtm.teams_by_normalized.values())
    strings = [[team.normalized_value, ] for team in teams]
    index, exact = fuzzy_matcher(query=identifier,
                                 reference=strings,
                                 abs_confidence=0.35,
                                 rel_confidence=0.30)
    normalized_team_name = teams[index].normalized_value

    if not exact:
        _logger.warning(f"Correcting user input '{identifier}' to "
                        f"'{normalized_team_name}'")

    return dtm.teams_by_normalized[normalized_team_name]


def _get_team_exact(identifier: str, session: Session) -> _Team:
    dtm = _get_driver_team_mapping(session)
    identifier = _normalize_string(identifier).lower()

    # check for an exact normalized team name match
    if identifier in dtm.teams_by_normalized.keys():
        return dtm.teams_by_normalized[identifier]

    # check full match with full team name
    for normalized, full in dtm.teams_by_normalized.items():
        if identifier == full.value.casefold():
            return dtm.teams_by_normalized[normalized]

    raise KeyError(f"No team found for '{identifier}' (exact match only)")


def _get_driver_color(
        identifier: str,
        session: Session,
        *,
        colormap: str = 'default',
        exact_match: bool = False,
        _variants: bool = False
) -> str:
    driver = _get_driver(identifier, session, exact_match=exact_match)
    team_name = driver.team.normalized_value

    return _get_team_color(team_name, session, colormap=colormap,
                           exact_match=True)


def _get_team_color(
        identifier: str,
        session: Session,
        *,
        colormap: str = 'default',
        exact_match: bool = False
) -> str:
    dtm = _get_driver_team_mapping(session)

    if dtm.year not in _Constants.keys():
        raise ValueError(f"No team colors for year '{dtm.year}'")

    team = _get_team(
        identifier, session, exact_match=exact_match
    )

    if colormap == 'default':
        colormap = _DEFAULT_COLOR_MAP

    if colormap == 'fastf1':
        return team.constants.TeamColor.FastF1
    elif colormap == 'official':
        return team.constants.TeamColor.Official
    else:
        raise ValueError(f"Invalid colormap '{colormap}'")


def get_team_name(
        identifier: str,
        session: Session,
        *,
        short: bool = False,
        exact_match: bool = False
) -> str:
    """
    Get a full or shortened team name based on a recognizable and identifiable
    part of the team name.

    The short version of the team name is intended for saving space when
    annotating plots and may skip parts of the official team name, for example
    "Haas F1 Team" becomes just "Haas".

    Args:
        identifier: a recognizable part of the team name
        session: the session for which the data should be obtained
        short: if True, a shortened version of the team name will be returned
        exact_match: match the identifier exactly (case-insensitive, special
            characters are converted to their nearest ASCII equivalent)
    """
    team = _get_team(identifier, session, exact_match=exact_match)

    if short:
        return team.constants.ShortName

    return team.value


def get_team_name_by_driver(
        identifier: str,
        session: Session,
        *,
        short: bool = False,
        exact_match: bool = False
) -> str:
    """
    Get a full team name based on a driver's abbreviation or based on a
    recognizable and identifiable part of a driver's name.

    Alternatively, a shortened version of the team name can be returned. The
    short version is intended for saving as much space as possible when
    annotating plots and may skip parts of the official team name.

    Args:
        identifier: driver abbreviation or recognizable part of the driver name
        session: the session for which the data should be obtained
        short: if True, a shortened version of the team name will be returned
        exact_match: match the identifier exactly (case-insensitive, special
            characters are converted to their nearest ASCII equivalent)
    """
    driver = _get_driver(identifier, session, exact_match=exact_match)
    team = driver.team

    if short:
        return team.constants.ShortName

    return team.value


def get_team_color(
        identifier: str,
        session: Session,
        *,
        colormap: str = 'default',
        exact_match: bool = False
) -> str:
    """
    Get a team color based on a recognizable and identifiable part of
    the team name.

    The team color is returned as a hexadecimal RGB color code.

    Args:
        identifier: a recognizable part of the team name
        session: the session for which the data should be obtained
        colormap: one of ``'default'``, ``'fastf1'`` or ``'official'``.
            The default colormap is ``'fastf1'``. Use
            :func:`~fastf1.plotting.set_default_colormap` to change it.
        exact_match: match the identifier exactly (case-insensitive, special
            characters are converted to their nearest ASCII equivalent)

    Returns:
        A hexadecimal RGB color code
    """
    return _get_team_color(identifier, session,
                           colormap=colormap,
                           exact_match=exact_match)


def get_driver_name(
        identifier: str, session: Session, *, exact_match: bool = False
) -> str:
    """
    Get a full driver name based on the driver's abbreviation or based on
    a recognizable and identifiable part of the driver's name.

    Args:
        identifier: driver abbreviation or recognizable part of the driver name
        session: the session for which the data should be obtained
        exact_match: match the identifier exactly (case-insensitive, special
            characters are converted to their nearest ASCII equivalent)
    """
    driver = _get_driver(identifier, session, exact_match=exact_match)
    return driver.value


def get_driver_abbreviation(
        identifier: str, session: Session, *, exact_match: bool = False
) -> str:
    """
    Get a driver's abbreviation based on a recognizable and identifiable
    part of the driver's name.

    Note that the driver's abbreviation, if given exactly, is also a valid
    identifier. In this case the same value is returned as was given as the
    identifier.

    Args:
        identifier: recognizable part of the driver's name (or the
            driver's abbreviation)
        session: the session for which the data should be obtained
        exact_match: match the identifier exactly (case-insensitive, special
            characters are converted to their nearest ASCII equivalent)
    """
    driver = _get_driver(identifier, session, exact_match=exact_match)
    return driver.abbreviation


def get_driver_names_by_team(
        identifier: str, session: Session, *, exact_match: bool = False
) -> list[str]:
    """
    Get a list of full names of all drivers that drove for a team in a given
    session based on a recognizable and identifiable part of the team name.

    Args:
        identifier: a recognizable part of the team name
        session: the session for which the data should be obtained
        exact_match: match the identifier exactly (case-insensitive, special
            characters are converted to their nearest ASCII equivalent)
    """
    team = _get_team(identifier, session, exact_match=exact_match)
    return [driver.value for driver in team.drivers]


def get_driver_abbreviations_by_team(
        identifier: str, session: Session, *, exact_match: bool = False
) -> list[str]:
    """
    Get a list of abbreviations of all drivers that drove for a team in a given
    session based on a recognizable and identifiable part of the team name.

    Args:
        identifier: a recognizable part of the team name
        session: the session for which the data should be obtained
        exact_match: match the identifier exactly (case-insensitive, special
            characters are converted to their nearest ASCII equivalent)
    """
    team = _get_team(identifier, session, exact_match=exact_match)
    return [driver.abbreviation for driver in team.drivers]


def get_driver_color(
        identifier: str,
        session: Session,
        *,
        colormap: str = 'default',
        exact_match: bool = False
) -> str:
    """
    Get the color that is associated with a driver based on the driver's
    abbreviation or based on a recognizable and identifiable part of the
    driver's name.

    .. note:: This will simply return the team color of the team that the
        driver participated for in this session. Contrary to older versions
        of FastF1, there are no separate colors for each driver. You should use
        styling options other than color if you need to differentiate drivers
        of the same team. The function
        :func:`~fastf1.plotting.get_driver_style` can help you to customize
        the plot styling for each driver.

    Args:
        identifier: driver abbreviation or recognizable part of the driver name
        session: the session for which the data should be obtained
        colormap: one of ``'default'``, ``'fastf1'`` or ``'official'``.
            The default colormap is ``'fastf1'``. Use
            :func:`~fastf1.plotting.set_default_colormap` to change it.
        exact_match: match the identifier exactly (case-insensitive, special
            characters are converted to their nearest ASCII equivalent)

    Returns:
        A hexadecimal RGB color code

    """
    return _get_driver_color(identifier, session, colormap=colormap,
                             exact_match=exact_match)


def get_driver_style(
        identifier: str,
        style: Union[str, Sequence[str], Sequence[dict]],
        session: Session,
        *,
        colormap: str = 'default',
        additional_color_kws: Union[list, tuple] = (),
        exact_match: bool = False
) -> dict[str, Any]:
    """
    Get a plotting style that is unique for a driver based on the driver's
    abbreviation or based on a recognizable and identifiable part of the
    driver's name.

    This function simplifies the task of generating unique and easily
    distinguishable visual styles for multiple drivers in a plot.
    Primarily, the focus is on plotting with Matplotlib, but it is possible
    to customize the behaviour for compatibility with other plotting libraries.

    The general idea for creating visual styles is as follows:

    1. Set the primary color of the style to the color of the team for
       which a driver is driving. This may be the line color in a line plot,
       the marker color in a scatter plot, and so on.

    2. Use one or multiple other styling options (line style, markers, ...)
       to differentiate drivers in the same team.

    .. note:: It cannot be guaranteed that the styles are consistent throughout
        a full season, especially in case of driver changes within a team.


    **Option 1**: Rely on built-in styling options

    By default, this function supports the following Matplotlib plot arguments:
    ``linestyle``, ``marker``, ``color``, ``facecolor``, ``edgecolor`` as well
    as almost all other color-related arguments.

    The styling options include one color for each team and up to four
    different line styles and marker styles within a team. That means that no
    more than four different drivers are supported for a team in a single
    session. This should be sufficent in almost all scenarios.

    The following example obtains the driver style for Alonso and Stroll in a
    race in the 2023 season. The drivers should be represented using the
    ``color`` and ``marker`` arguments, as may be useful in a scatter plot.
    Both drivers were driving for the Aston Martin team, therefore, both
    automatically get assigned the same color, which is the Aston Martin team
    color. But both drivers get assigned a different marker style, so they can
    be uniquely identified in the plot.

    Example:

    .. doctest::

        >>> from fastf1 import get_session
        >>> from fastf1.plotting import get_driver_style
        >>> session = get_session(2023, 10, 'R')
        >>> get_driver_style('ALO', ['color', 'marker'], session)
        {'color': '#00665e', 'marker': 'x'}
        >>> get_driver_style('STR', ['color', 'marker'], session)
        {'color': '#00665e', 'marker': 'o'}

    **Option 2**: Provide a custom list of styling variants

    To allow for almost unlimited styling options, it is possible to specify
    custom styling variants. These are not tied to any specific plotting
    library.

    In the following example, a list with two custom stlyes is defined that are
    then used to generate driver specific styles. Each style is represented by
    a dictionary of keywords and values.

    The first driver in a team gets assigned the first style, the second driver
    the second style and so on (if there are more than two drivers). It is
    necessary to define at least as many styles as there are drivers in a team.

    The following things need to be noted:

    1. The notion of first or second driver does not refer to any particular
    reference and no specific order for drivers within a team is intended or
    guranteed.

    2. Any color-related key can make use of the "magic" ``'auto'`` value as
    shown with Alonso in this example. When the color value is set to
    ``'auto'`` it will automatically be replaced with the team color for this
    driver. All color keywords that are used in Matplotlib should be recognized
    automatically. You can define custom arguments as color arguments through
    the ``additional_color_kws`` argument.

    3. Each style dictionary can contain arbitrary keys and value. Therefore,
    you are not limited to any particular plotting library.

    Example:

    .. doctest::

        >>> from fastf1 import get_session
        >>> from fastf1.plotting import get_driver_style
        >>> session = get_session(2023, 10, 'R')
        >>> my_styles = [
        ...     {'linestyle': 'solid', 'color': 'auto', 'custom_arg': True},
        ...     {'linestyle': 'dotted', 'color': '#FF0060', 'other_arg': 10}
        ... ]
        >>> get_driver_style('ALO', my_styles, session)
        {'linestyle': 'solid', 'color': '#00665e', 'custom_arg': True}
        >>> get_driver_style('STR', my_styles, session)
        {'linestyle': 'dotted', 'color': '#FF0060', 'other_arg': 10}

    Args:
        identifier: driver abbreviation or recognizable part of the driver name
        style: list of matplotlib plot arguments that should be used for
            styling or a list of custom style dictionaries
        session: the session for which the data should be obtained
        colormap: one of ``'default'``, ``'fastf1'`` or ``'official'``.
            The default colormap is ``'fastf1'``. Use
            :func:`~fastf1.plotting.set_default_colormap` to change it.
        additional_color_kws: A list of keys that should additionally be
            treated as colors. This is most usefull for making the magic
            ``'auto'`` color work with custom styling options.
        exact_match: match the identifier exactly (case-insensitive, special
            characters are converted to their nearest ASCII equivalent)

    Returns: a dictionary of plot style arguments that can be directly passed
        to a matplotlib plot function using the ``**`` expansion operator


    .. minigallery:: fastf1.plotting.get_driver_style
        :add-heading:
    """
    stylers = {
        'linestyle': ['solid', 'dashed', 'dashdot', 'dotted'],
        'marker': ['x', 'o', '^', 'D']
    }

    # color keyword arguments that are supported by various matplotlib
    # functions
    color_kwargs = (
        # generic
        'color', 'colors', 'c',
        # .plot
        'gapcolor',
        'markeredgecolor', 'mec',
        'markerfacecolor', 'mfc',
        'markerfacecoloralt', 'mfcalt',
        # .scatter
        'facecolor', 'facecolors', 'fc',
        'edgecolor', 'edgecolors', 'ec',
        # .errorbar
        'ecolor',
        # add user defined color keyword arguments
        *additional_color_kws
    )

    driver = _get_driver(identifier, session, exact_match=exact_match)
    team = driver.team
    idx = team.drivers.index(driver)

    if not style:
        # catches empty list, tuple, str
        raise ValueError("The provided style info is empty!")

    if isinstance(style, str):
        style = [style]

    plot_style = dict()

    if isinstance(style[0], str):
        # generate the plot style based on the provided keyword
        # arguments
        for opt in style:
            if opt in color_kwargs:
                value = _get_team_color(team.normalized_value,
                                        session,
                                        colormap=colormap,
                                        exact_match=True)
            elif opt in stylers:
                value = stylers[opt][idx]
            else:
                raise ValueError(f"'{opt}' is not a supported styling "
                                 f"option")
            plot_style[opt] = value

    else:
        try:
            custom_style = style[idx]
        except IndexError:
            raise ValueError(f"The provided custom style info does not "
                             f"contain enough variants! (Has: {len(style)}, "
                             f"Required: {idx})")

        if not isinstance(custom_style, dict):
            raise ValueError("The provided style info has an invalid format!")

        # copy the correct user provided style and replace any 'auto'
        # colors with the correct color value
        plot_style = custom_style.copy()
        for kwarg in color_kwargs:
            if plot_style.get(kwarg, None) == 'auto':
                color = _get_team_color(team.normalized_value,
                                        session,
                                        colormap=colormap,
                                        exact_match=True)
                plot_style[kwarg] = color

    return plot_style


def get_compound_color(compound: str, session: Session) -> str:
    """
    Get the compound color as hexadecimal RGB color code for a given compound.

    Args:
        compound: the name of the compound
        session: the session for which the data should be obtained

    Returns:
        A hexadecimal RGB color code
    """
    year = str(session.event['EventDate'].year)
    return _Constants[year].CompoundColors[compound.upper()]


def get_compound_mapping(session: Session) -> dict[str, str]:
    """
    Returns a dictionary that maps compound names to their associated
    colors. The colors are given as hexadecimal RGB color codes.

    Args:
        session: the session for which the data should be obtained

    Returns:
        dictionary mapping compound names to RGB hex colors
    """
    year = str(session.event['EventDate'].year)
    return _Constants[year].CompoundColors.copy()


def get_driver_color_mapping(
        session: Session, *, colormap: str = 'default',
) -> dict[str, str]:
    """
    Returns a dictionary that maps driver abbreviations to their associated
    colors. The colors are given as hexadecimal RGB color codes.

    Args:
        session: the session for which the data should be obtained
        colormap: one of ``'default'``, ``'fastf1'`` or ``'official'``.
            The default colormap is ``'fastf1'``. Use
            :func:`~fastf1.plotting.set_default_colormap` to change it.
    Returns:
        dictionary mapping driver abbreviations to RGB hex colors
    """
    dtm = _get_driver_team_mapping(session)

    if colormap == 'default':
        colormap = _DEFAULT_COLOR_MAP

    if colormap == 'fastf1':
        colors = {
            abb: driver.team.constants.TeamColor.FastF1
            for abb, driver in dtm.drivers_by_abbreviation.items()
        }
    elif colormap == 'official':
        colors = {
            abb: driver.team.constants.TeamColor.Official
            for abb, driver in dtm.drivers_by_abbreviation.items()
        }
    else:
        raise ValueError(f"Invalid colormap '{colormap}'")

    return colors


def list_team_names(session: Session, *, short: bool = False) -> list[str]:
    """Returns a list of team names of all teams in the ``session``.

    By default, the full team names are returned. Use the ``short`` argument
    to get shortened versions of the team names instead.

    Args:
        session: the session for which the data should be obtained
        short: if True, a list of the shortened team names is returned

    Returns:
        a list of team names
    """
    dtm = _get_driver_team_mapping(session)

    if short:
        return list(team.constants.ShortName
                    for team in dtm.teams_by_normalized.values())

    return list(team.value for team in dtm.teams_by_normalized.values())


def list_driver_abbreviations(session: Session) -> list[str]:
    """Returns a list of abbreviations of all drivers in the ``session``."""
    dtm = _get_driver_team_mapping(session)
    return list(dtm.drivers_by_abbreviation.keys())


def list_driver_names(session: Session) -> list[str]:
    """Returns a list of full names of all drivers in the ``session``."""
    dtm = _get_driver_team_mapping(session)
    return list(driver.value for driver in dtm.drivers_by_normalized.values())


def list_compounds(session: Session) -> list[str]:
    """Returns a list of all compound names for this season (not session)."""
    year = str(session.event['EventDate'].year)
    return list(_Constants[year].CompoundColors.keys())


def add_sorted_driver_legend(
    ax: matplotlib.axes.Axes, session: Session, *args, **kwargs
):
    """
    Adds a legend to the axis where drivers are grouped by team and within each
    team they are shown in the same order that is used for selecting plot
    styles.

    This function is a drop-in replacement for calling Matplotlib's
    ``ax.legend()`` method. It can only be used when driver names or driver
    abbreviations are used as labels for the legend.

    This function supports the same ``*args`` and ``**kwargs`` as
    Matplotlib's ``ax.legend()``, including the ``handles`` and ``labels``
    arguments. Check the Matplotlib documentation for more information.

    There is no particular need to use this function except to make the
    legend more visually pleasing.

    Args:
        ax: An instance of a Matplotlib ``Axes`` object
        session: the session for which the data should be obtained
        *args: Matplotlib legend args
        **kwargs: Matplotlib legend kwargs

     Returns:
        ``matplotlib.legend.Legend``

    .. minigallery:: fastf1.plotting.add_sorted_driver_legend
        :add-heading:

    """
    dtm = _get_driver_team_mapping(session)

    try:
        handles, labels, kwargs \
            = matplotlib.legend._parse_legend_args([ax], *args, **kwargs)
    except AttributeError:
        warnings.warn("Failed to parse optional legend arguments correctly.",
                      UserWarning)
        kwargs.pop('handles', None)
        kwargs.pop('labels', None)
        handles, labels = ax.get_legend_handles_labels()

    teams_list = list(dtm.teams_by_normalized.values())
    driver_list = list(dtm.drivers_by_normalized.values())

    # create an intermediary list where each element is a tuple that
    # contains (team_idx, driver_idx, handle, label). Then sort this list
    # based on the team_idx and driver_idx. As a result, drivers from the
    # same team will be next to each other and in the same order as their
    # styles are cycled.
    ref = list()
    for hdl, lbl in zip(handles, labels):
        driver = _get_driver(lbl, session)
        team = driver.team

        team_idx = teams_list.index(team)
        driver_idx = driver_list.index(driver)

        ref.append((team_idx, driver_idx, hdl, lbl))

    # sort based only on team_idx and driver_idx (i.e. first two entries)
    ref.sort(key=lambda e: e[:2])

    handles_new = list()
    labels_new = list()
    for elem in ref:
        handles_new.append(elem[2])
        labels_new.append(elem[3])

    return ax.legend(handles_new, labels_new, **kwargs)


def set_default_colormap(colormap: str):
    """
    Set the default colormap that is used for color lookups.

    Args:
        colormap: one of ``'fastf1'`` or ``'official'``
    """
    global _DEFAULT_COLOR_MAP
    if colormap not in ('fastf1', 'official'):
        raise ValueError(f"Invalid colormap '{colormap}'")
    _DEFAULT_COLOR_MAP = colormap


def override_team_constants(
        identifier: str,
        session: Session,
        *,
        short_name: Optional[str] = None,
        official_color: Optional[str] = None,
        fastf1_color: Optional[str] = None
):
    """
    Override the default team constants for a specific team.

    This function is intended for advanced users who want to customize the
    default team constants. The changes are only applied for the current
    session and do not persist.

    Args:
        identifier: A part of the team name. Note that this function does
            not support fuzzy matching and will raise a ``KeyError`` if no
            exact and unambiguous match is found!
        session: The session for which the override should be applied
        short_name: New value for the short name of the team
        official_color: New value for the team color in the "official"
            color map; must be a hexadecimal RGB color code
        fastf1_color: New value for the team color in the "fastf1" color map;
            must be a hexadecimal RGB color code
    """
    team = _get_team(identifier, session, exact_match=True)

    colors = team.constants.TeamColor
    if official_color is not None:
        colors = dataclasses.replace(colors, Official=official_color)
    if fastf1_color is not None:
        colors = dataclasses.replace(colors, FastF1=fastf1_color)
    if (official_color is not None) or (fastf1_color is not None):
        team.constants = dataclasses.replace(team.constants, TeamColor=colors)

    if short_name is not None:
        team.constants = dataclasses.replace(team.constants,
                                             ShortName=short_name)<|MERGE_RESOLUTION|>--- conflicted
+++ resolved
@@ -1,9 +1,6 @@
 import dataclasses
-<<<<<<< HEAD
 import warnings
-=======
 from collections.abc import Sequence
->>>>>>> 93bfddee
 from typing import (
     Any,
     Literal,
