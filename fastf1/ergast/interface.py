import copy
import json
from typing import List, Literal, Optional, Union

from fastf1.req import Cache
import fastf1.ergast.structure as API
from fastf1.version import __version__


import pandas as pd


BASE_URL = 'https://ergast.com/api/f1'
HEADERS = {'User-Agent': f'FastF1/{__version__}'}


class ErgastResponseMixin:
    """A Mixin class that adds support for pagination to Ergast response
    objects.

    All Ergast response objects provide the methods that are implemented by
    this Mixin.
    """
    _internal_names = ['_response_headers', '_query_filters',
                       '_query_metadata', '_selectors']

    def __init__(self, *args, response_headers: dict, query_filters: dict,
                 metadata: dict, selectors: dict, **kwargs):
        super().__init__(*args, **kwargs)
        self._response_headers = response_headers
        self._query_filters = query_filters
        self._query_metadata = metadata
        self._selectors = selectors

    @property
    def _ergast_constructor(self) -> object:
        return Ergast

    @property
    def total_results(self) -> int:
        """Returns the total number of available results for the request
        associated with this response."""
        return int(self._response_headers.get("total", 0))

    @property
    def is_complete(self) -> bool:
        """Indicates if the response contains all available results for the
        request that is associated with it."""
        # if offset is non-zero, data is missing at the beginning
        if int(self._response_headers.get('offset', 0)) != 0:
            return False

        # can only be complete if limit >= total
        return (int(self._response_headers.get("limit", 0))
                >= int(self._response_headers.get("total", 0)))

    def get_next_result_page(self) -> Union['ErgastSimpleResponse',
                                            'ErgastMultiResponse',
                                            'ErgastRawResponse']:
        """Returns the next page of results within the limit that was specified
        in the request that is associated with this response.

        Raises:
            ValueError: there is no result page after the current page
        """
        n_last = (int(self._response_headers.get("offset", 0))
                  + int(self._response_headers.get("limit", 0)))

        if n_last >= int(self._response_headers.get("total", 0)):
            raise ValueError("No more data after this response.")

        return self._ergast_constructor()._build_default_result(  # noqa: access to builtin
            **self._query_metadata,
            selectors=self._selectors,
            limit=int(self._response_headers.get("limit")),
            offset=n_last
        )

    def get_prev_result_page(self) -> Union['ErgastSimpleResponse',
                                            'ErgastMultiResponse',
                                            'ErgastRawResponse']:
        """Returns the previous page of results within the limit that was
        specified in the request that is associated with this response.

        Raises:
            ValueError: there is no result page before the current page
        """
        n_first = int(self._response_headers.get("offset", 0))

        if n_first <= 0:
            raise ValueError("No more data before this response.")

        limit = int(self._response_headers.get("limit", 0))
        new_offset = max(n_first - limit, 0)

        return self._ergast_constructor()._build_default_result(  # noqa: access to builtin
            **self._query_metadata,
            selectors=self._selectors,
            limit=int(self._response_headers.get("limit")),
            offset=new_offset
        )


class ErgastResultFrame(pd.DataFrame):
    """
    Wraps a Pandas ``DataFrame``. Additionally, this class can be
    initialized from Ergast response data with automatic flattening and type
    casting of the data.

    Args:
        data: Passed through to the DataFrame constructor (must be None if
            `response` is provided)
        category: Reference to a category from ``fastf1.ergast.structure``
            that describes the result data
        response: JSON-like response data from Ergast; used to generate `data`
            from an Ergast response (must be None if `data` is provided)
        auto_cast: Determines if values are automatically cast to the most
            appropriate data type from their original string representation
    """
    _internal_names = pd.DataFrame._internal_names + ['base_class_view']
    _internal_names_set = set(_internal_names)

    def __init__(self, data=None, *,
                 category: Optional[dict] = None,
                 response: Optional[list] = None,
                 auto_cast: bool = True,
                 **kwargs):
        if (data is not None) and (response is not None):
            raise ValueError(f"Cannot initialize {type(self)} with `data`"
                             f"and `response`.")
        if (data is None) and (response is not None):
            data = self._prepare_response(response, category, auto_cast)
        super().__init__(data, **kwargs)

    @classmethod
    def _prepare_response(cls, response: list, category: dict, cast: bool):
        data = copy.deepcopy(response)  # TODO: efficiency?
        for i in range(len(data)):
            _, data[i] = cls._flatten_element(data[i], category, cast)

        if (finalizer := category.get('finalize')) is not None:
            data = finalizer(data)

        return data

    @classmethod
    def _flatten_element(cls, nested: dict, category: dict, cast: bool):
        flat = {}

        # call the categories associated flattening method on the data
        # (operations on 'nested' and 'flat' are inplace, therefore no return)
        category['method'](nested, category, flat, cast=cast)

        # recursively step into subcategories; updated the flattened result
        # dict with the result from the renaming of the subcategory values
        for subcategory in category['sub']:
            if (subname := subcategory['name']) not in nested:
                continue
            _, subflat = cls._flatten_element(
                nested[subname], subcategory, cast
            )
            flat.update(subflat)

        return nested, flat

    @property
    def _constructor(self):
        def _new(*args, **kwargs):
            return ErgastResultFrame(*args, **kwargs).__finalize__(self)

        return _new

    @property
    def _constructor_sliced(self):
        def _new(*args, **kwargs):
            name = kwargs.get('name')
            if name and (name in self.columns):
                # vertical slice
                return pd.Series(*args, **kwargs).__finalize__(self)

            # horizontal slice
            return ErgastResultSeries(*args, **kwargs).__finalize__(self)

        return _new

    @property
    def base_class_view(self):
        """For a nicer debugging experience; can view DataFrame through
        this property in various IDEs"""
        return pd.DataFrame(self)


class ErgastResultSeries(pd.Series):
    """
    Wraps a Pandas ``Series``.

    Currently, no extra functionality is implemented.
    """

    def __init__(self, *args, **kwargs):
        super().__init__(*args, **kwargs)

    @property
    def _constructor(self):
        def _new(*args, **kwargs):
            return ErgastResultSeries(*args, **kwargs).__finalize__(self)

        return _new


class ErgastRawResponse(ErgastResponseMixin, list):
    """
    Provides the raw JSON-like response data from Ergast.

    This class wraps a ``list`` and adds response information
    and paging (see :class:`ErgastResponseMixin`).

    This "raw" response does not actually contain the complete JSON response
    that the API provides. Instead, only the actual data part of the response
    is returned while metadata (version, query parameters, response length,
    ...) are not included. But metadata is used internally to provide
    pagination and information that are implemented by the
    :class:`ErgastResponseMixin`.

    Args:
        category: Reference to a category from ``fastf1.ergast.structure``
            that describes the result data
        auto_cast: Determines if values are automatically cast to the most
            appropriate data type from their original string representation
    """

    def __init__(self, *, query_result, category, auto_cast, **kwargs):
        if auto_cast:
            query_result = self._prepare_response(query_result, category)

        super().__init__(query_result, **kwargs)

    @classmethod
    def _prepare_response(cls, query_result, category):
        # query_result is a list of json-like data. Each element in that list
        # has the same structure. Iterate over all elements and call the
        # recursive _auto_cast method to convert data types
        query_result = copy.deepcopy(query_result)  # TODO: efficiency?
        for i in range(len(query_result)):
            query_result[i] = cls._auto_cast(query_result[i], category)
        return query_result

    @classmethod
    def _auto_cast(cls, data, category):
        # convert datatypes for all known elements
        for name, mapping in category['map'].items():
            if name not in data:
                continue
            data[name] = mapping['type'](data[name])

        # recursively step into known subcategories and convert data types
        for subcategory in category['sub']:
            if (subname := subcategory['name']) not in data:
                continue
            subcast = cls._auto_cast(data[subname], subcategory)
            data[subname] = subcast

        return data


class ErgastSimpleResponse(ErgastResponseMixin, ErgastResultFrame):
    """
    Provides simple Ergast result data in the form of a Pandas ``DataFrame``.

    This class wraps an :class:`ErgastResultFrame` and adds response
    information and paging (see :class:`ErgastResponseMixin`).
    """
    _internal_names = \
        ErgastResultFrame._internal_names \
        + ErgastResponseMixin._internal_names
    _internal_names_set = set(_internal_names)


class ErgastMultiResponse(ErgastResponseMixin):
    """
    Provides complex Ergast result data in the form of multiple Pandas
    ``DataFrames``.

    This class additionally offers response information and paging
    (see :class:`ErgastResponseMixin`).

    Note: This object is usually not instantiated by the user. Instead,
    you should use one of the API endpoint methods that are provided by
    :class:`Ergast` get data from the API.

    Example:

    .. doctest::

        >>> from fastf1.ergast import Ergast
        >>> ergast = Ergast(result_type='pandas', auto_cast=True)
        >>> result = ergast.get_race_results(season=2022)

        # The description shows that the result includes data from two
        # grand prix.
        >>> result.description
           season  round  ... locality       country
        0    2022      1  ...   Sakhir       Bahrain
        1    2022      2  ...   Jeddah  Saudi Arabia
        <BLANKLINE>
        [2 rows x 13 columns]

        # As expected, ``result.content`` contains two elements, one for each
        # row of the description
        >>> len(result.content)
        2

        # The first element contains all results from the first of the two
        # grand prix.
        >>> result.content[0]
            number  position  ... fastestLapAvgSpeedUnits  fastestLapAvgSpeed
        0       16         1  ...                     kph             206.018
        1       55         2  ...                     kph             203.501
        2       44         3  ...                     kph             202.469
        ...
        17      11        18  ...                     kph             202.762
        18       1        19  ...                     kph             204.140
        19      10        20  ...                     kph             200.189
        <BLANKLINE>
        [20 rows x 26 columns]

        # The second element is incomplete and only contains the first 10
        # positions of the second Grand Prix. This is because by default,
        # every query on Ergast is limited to 30 result values. You can
        # manually change this limit for each request though.
        >>> result.content[1]
           number  position  ... fastestLapAvgSpeedUnits  fastestLapAvgSpeed
        0       1         1  ...                     kph             242.191
        1      16         2  ...                     kph             242.556
        2      55         3  ...                     kph             241.841
        ...
        7      10         8  ...                     kph             237.796
        8      20         9  ...                     kph             239.562
        9      44        10  ...                     kph             239.001
        <BLANKLINE>
        [10 rows x 26 columns]

    Args:
        response_description: Ergast response containing only the "descriptive"
            information (only data that is available in :attr:`.description`)
        response_data: A list of the "content" data that has been split from
            the Ergast response (data that is available in :attr:`.content`)
        category: A category object from ``fastf1.ergast.structure``
            that defines the main category.
        subcategory: A category object from ``fastf1.ergast.structure``
            that defines the subcategory which is the content data.
        auto_cast: Flag that enables or disables automatic casting from the
            original string representation to the most suitable data type.
    """

    def __init__(self, *args,
                 response_description: dict,
                 response_data: list,
                 category: dict,
                 subcategory: dict,
                 auto_cast: bool,
                 **kwargs):
        super().__init__(*args, **kwargs)
        self._description = ErgastResultFrame(response=response_description,
                                              category=category,
                                              auto_cast=auto_cast)
        self._content = [ErgastResultFrame(response=elem,
                                           category=subcategory,
                                           auto_cast=auto_cast)
                         for elem in response_data]

    @property
    def description(self) -> ErgastResultFrame:
        """An :class:`ErgastResultFrame` that describes the data in
        :attr:`.content`.

        Each row of this :class:`ErgastResultFrame` contains the descriptive
        information for one element in :attr:`.content`.
        """
        return self._description

    @property
    def content(self) -> List[ErgastResultFrame]:
        """A ``list`` of :class:`ErgastResultFrame` that contain the main
        response data.

        Descriptive data for each :class:`ErgastResultFrame` is given in the
        corresponding row of :attr:`.description`.
        """
        return self._content


class Ergast:
    """
    The main object that acts as an interface to the Ergast API.

    For each API endpoint, there is a separate method implemented to
    request data.

    Args:
        result_type: Determines the default type of the returned result object

            - 'raw': :class:`~interface.ErgastRawResponse`
            - 'pandas': :class:`~interface.ErgastSimpleResponse` or
              :class:`~interface.ErgastMultiResponse` depending on endpoint

        auto_cast: Determines whether result values are cast from there default
            string representation to a better matching type

        limit: The maximum number of results returned by the API. Defaults to
            30 if not set. Maximum: 1000. See also "Response Paging" on
            https://ergast.com/mrd/.
    """

    def __init__(self,
                 result_type: Literal['raw', 'pandas'] = 'pandas',
                 auto_cast: bool = True,
                 limit: Optional[int] = None):
        self._default_result_type = result_type
        self._default_auto_cast = auto_cast
        self._limit = limit

    @staticmethod
    def _build_url(
            endpoint: str,
            season: Union[Literal['current'], int] = None,
            round: Union[Literal['last'], int] = None,
            circuit: Optional[str] = None,
            constructor: Optional[str] = None,
            driver: Optional[str] = None,
            grid_position: Optional[int] = None,
            results_position: Optional[int] = None,
            fastest_rank: Optional[int] = None,
            status: Optional[str] = None,
            lap_number: Optional[int] = None,
            stop_number: Optional[int] = None,
            standings_position: Optional[int] = None
    ) -> str:
        selectors = list()

        if season is not None:
            selectors.append(f"/{season}")
        if round is not None:
            selectors.append(f"/{round}")
        if circuit is not None:
            selectors.append(f"/circuits/{circuit}")
        if constructor is not None:
            selectors.append(f"/constructors/{constructor}")
        if driver is not None:
            selectors.append(f"/drivers/{driver}")
        if grid_position is not None:
            selectors.append(f"/grid/{grid_position}")
        if results_position is not None:
            selectors.append(f"/results/{results_position}")
        if fastest_rank is not None:
            selectors.append(f"/fastest/{fastest_rank}")
        if status is not None:
            selectors.append(f"/status/{status}")

        # some special cases: the endpoint may also be used as selector
        # therefore, if the specifier is defined, do not add the endpoint
        # string additionally
<<<<<<< HEAD
        if standings_position is not None:
            if endpoint == 'driverStandings':
                selectors.append(f"/driverStandings")
                endpoint = None
            elif endpoint == 'constructorStandings':
                selectors.append(f"/constructorStandings")
                endpoint = None
=======
        if driver is not None:
            if endpoint == 'drivers':
                endpoint = f"drivers/{driver}"
            else:
                selectors.append(f"/drivers/{driver}")

        if constructor is not None:
            if endpoint == 'constructors':
                endpoint = f"constructors/{constructor}"
            else:
                selectors.append(f"/constructors/{constructor}")

        if circuit is not None:
            if endpoint == 'circuits':
                endpoint = f"circuits/{circuit}"
            else:
                selectors.append(f"/circuits/{circuit}")

        if status is not None:
            if endpoint == 'status':
                endpoint = f"status/{status}"
            else:
                selectors.append(f"/status/{status}")

        if standings_position is not None:
            if endpoint == 'driverStandings':
                endpoint = f"driverStandings/{standings_position}"
            elif endpoint == 'constructorStandings':
                endpoint = f"constructorStandings/{standings_position}"
>>>>>>> 893f3964

        if lap_number is not None:
            selectors.append(f"/laps/{lap_number}")
            if endpoint == 'laps':
<<<<<<< HEAD
                endpoint = None
=======
                endpoint = f"laps/{lap_number}"
            else:
                selectors.append(f"/laps/{lap_number}")
>>>>>>> 893f3964

        if stop_number is not None:
            selectors.append(f"/pitstops/{stop_number}")
            if endpoint == 'pitstops':
<<<<<<< HEAD
                endpoint = None
=======
                endpoint = f"pitstops/{stop_number}"
            else:
                selectors.append(f"/pitstops/{stop_number}")
>>>>>>> 893f3964

        if endpoint is not None:
            selectors.append(f"/{endpoint}")

        if standings_position is not None:
            selectors.append(f"/{standings_position}")

        return BASE_URL + "".join(selectors) + ".json"

    @classmethod
    def _get(cls, url: str, params: dict) -> Union[dict, list]:
        # request data from ergast and load the returned json data.
        r = Cache.requests_get(url, headers=HEADERS, params=params)
        if r.status_code == 200:
            try:
                return json.loads(r.content.decode('utf-8'))
            except Exception as exc:
                Cache.delete_response(url)  # don't keep a corrupted response
                raise ErgastJsonError(
                    f"Failed to parse Ergast response ({url})"
                ) from exc
        else:
            raise ErgastInvalidRequestError(
                f"Invalid request to Ergast ({url})\n"
                f"Server response: '{r.reason}'"
            )

    @classmethod
    def _build_result(
            cls, *,
            endpoint: str,
            table: str,
            category: dict,
            subcategory: Optional[dict],
            result_type: Optional[Literal['pandas', 'raw']] = None,
            auto_cast: Optional[bool] = None,
            limit: Optional[int] = None,
            offset: Optional[int] = None,
            selectors: Optional[dict] = None,
    ) -> Union[ErgastSimpleResponse,
               ErgastMultiResponse,
               ErgastRawResponse]:
        # query the Ergast database and
        # split the raw response into multiple parts, depending also on what
        # type was selected for the response data format.

        url = cls._build_url(endpoint, **selectors)
        params = {'limit': limit, 'offset': offset}

        # get response and split it into individual parts
        resp = cls._get(url, params)
        resp = resp['MRData']
        body = resp.pop(table)
        # response headers remain in response
        query_result = body.pop(category['name'])
        # query filters remain in body

        query_metadata = {'endpoint': endpoint, 'table': table,
                          'category': category, 'subcategory': subcategory,
                          'result_type': result_type, 'auto_cast': auto_cast}

        if result_type == 'raw':
            return ErgastRawResponse(
                response_headers=resp, query_filters=body,
                metadata=query_metadata, selectors=selectors,
                query_result=query_result, category=category,
                auto_cast=auto_cast
            )

        if result_type == 'pandas':
            # result element description remains in query result
            result_element_data = list()
            if subcategory is not None:
                for i in range(len(query_result)):
                    result_element_data.append(
                        query_result[i].pop(subcategory['name'])
                    )
                return ErgastMultiResponse(
                    response_headers=resp, query_filters=body,
                    metadata=query_metadata, selectors=selectors,
                    response_description=query_result,
                    response_data=result_element_data,
                    category=category, subcategory=subcategory,
                    auto_cast=auto_cast
                )
            else:
                return ErgastSimpleResponse(
                    response_headers=resp, query_filters=body,
                    metadata=query_metadata, selectors=selectors,
                    response=query_result, category=category,
                    auto_cast=auto_cast
                )

    def _build_default_result(
            self, *,
            selectors: dict,
            result_type: Optional[Literal['pandas', 'raw']] = None,
            auto_cast: Optional[bool] = None,
            limit: Optional[int] = None,
            **kwargs
    ) -> Union[ErgastSimpleResponse,
               ErgastMultiResponse,
               ErgastRawResponse]:
        # use defaults or per-call overrides if specified
        if result_type is None:
            result_type = self._default_result_type
        if auto_cast is None:
            auto_cast = self._default_auto_cast
        if limit is None:
            limit = self._limit

        return self._build_result(
            result_type=result_type,
            auto_cast=auto_cast,
            limit=limit,
            selectors=selectors,
            **kwargs
        )

    # ### endpoints with single-result responses ###
    #
    # can be represented by a DataFrame-like object
    def get_seasons(
            self,
            circuit: Optional[str] = None,
            constructor: Optional[str] = None,
            driver: Optional[str] = None,
            grid_position: Optional[int] = None,
            results_position: Optional[int] = None,
            fastest_rank: Optional[int] = None,
            status: Optional[str] = None,
            result_type: Optional[Literal['pandas', 'raw']] = None,
            auto_cast: Optional[bool] = None,
            limit: Optional[int] = None,
            offset: Optional[int] = None
    ) -> Union[ErgastSimpleResponse, ErgastRawResponse]:
        """Get a list of seasons.

        See: https://ergast.com/mrd/methods/seasons/

        .. ergast-api-map:: Seasons
            :describe-dataframe:

        Args:
            circuit: select a circuit by its circuit id (default: all)
            constructor: select a constructor by its constructor id
                (default: all)
            driver: select a driver by its driver id (default: all)
            grid_position: select a grid position by its number (default: all)
            results_position: select a finishing result by its position
                (default: all)
            fastest_rank: select fastest by rank number (default: all)
            status: select by finishing status (default: all)
            result_type: Overwrites the default result type
            auto_cast: Overwrites the default value for ``auto_cast``
            limit: Overwrites the default value for ``limit``
            offset: An offset into the result set for response paging.
                Defaults to 0 if not set. See also "Response Paging",
                https://ergast.com/mrd/.

        Returns:
            :class:`~interface.ErgastSimpleResponse` or
            :class:`~interface.ErgastRawResponse`, depending on the
            ``result_type`` parameter
        """
        selectors = {'circuit': circuit,
                     'constructor': constructor,
                     'driver': driver,
                     'grid_position': grid_position,
                     'results_position': results_position,
                     'fastest_rank': fastest_rank,
                     'status': status}

        return self._build_default_result(endpoint='seasons',
                                          table='SeasonTable',
                                          category=API.Seasons,
                                          subcategory=None,
                                          result_type=result_type,
                                          auto_cast=auto_cast,
                                          limit=limit,
                                          offset=offset,
                                          selectors=selectors)

    def get_race_schedule(
            self,
            season: Union[Literal['current'], int],
            round: Optional[Union[Literal['last'], int]] = None,
            circuit: Optional[str] = None,
            constructor: Optional[str] = None,
            driver: Optional[str] = None,
            grid_position: Optional[int] = None,
            results_position: Optional[int] = None,
            fastest_rank: Optional[int] = None,
            status: Optional[str] = None,
            result_type: Optional[Literal['pandas', 'raw']] = None,
            auto_cast: Optional[bool] = None,
            limit: Optional[int] = None,
            offset: Optional[int] = None
    ) -> Union[ErgastSimpleResponse, ErgastRawResponse]:
        """Get a list of races.

        See: https://ergast.com/mrd/methods/schedule/

        .. ergast-api-map:: Races_Schedule
            :describe-dataframe:

        Args:
            season: select a season by its year (default: all, oldest first)
            round: select a round by its number (default: all)
            circuit: select a circuit by its circuit id (default: all)
            constructor: select a constructor by its constructor id
                (default: all)
            driver: select a driver by its driver id (default: all)
            grid_position: select a grid position by its number (default: all)
            results_position: select a finishing result by its position
                (default: all)
            fastest_rank: select fastest by rank number (default: all)
            status: select by finishing status (default: all)
            result_type: Overwrites the default result type
            auto_cast: Overwrites the default value for ``auto_cast``
            limit: Overwrites the default value for ``limit``
            offset: An offset into the result set for response paging.
                Defaults to 0 if not set. See also "Response Paging",
                https://ergast.com/mrd/.

        Returns:
            :class:`~interface.ErgastSimpleResponse` or
            :class:`~interface.ErgastRawResponse`, depending on the
            ``result_type`` parameter
        """
        selectors = {'season': season,
                     'round': round,
                     'circuit': circuit,
                     'constructor': constructor,
                     'driver': driver,
                     'grid_position': grid_position,
                     'results_position': results_position,
                     'fastest_rank': fastest_rank,
                     'status': status}

        return self._build_default_result(endpoint='races',
                                          table='RaceTable',
                                          category=API.Races_Schedule,
                                          subcategory=None,
                                          result_type=result_type,
                                          auto_cast=auto_cast,
                                          limit=limit,
                                          offset=offset,
                                          selectors=selectors)

    def get_driver_info(
            self,
            season: Optional[Union[Literal['current'], int]] = None,
            round: Optional[Union[Literal['last'], int]] = None,
            circuit: Optional[str] = None,
            constructor: Optional[str] = None,
            driver: Optional[str] = None,
            grid_position: Optional[int] = None,
            results_position: Optional[int] = None,
            fastest_rank: Optional[int] = None,
            status: Optional[str] = None,
            result_type: Optional[Literal['pandas', 'raw']] = None,
            auto_cast: Optional[bool] = None,
            limit: Optional[int] = None,
            offset: Optional[int] = None
    ) -> Union[ErgastSimpleResponse, ErgastRawResponse]:
        """Get a list of drivers.

        See: https://ergast.com/mrd/methods/drivers/

        .. ergast-api-map:: Drivers
            :describe-dataframe:

        Args:
            season: select a season by its year (default: all, oldest first)
            round: select a round by its number (default: all)
            circuit: select a circuit by its circuit id (default: all)
            constructor: select a constructor by its constructor id
                (default: all)
            driver: select a driver by its driver id (default: all)
            grid_position: select a grid position by its number (default: all)
            results_position: select a finishing result by its position
                (default: all)
            fastest_rank: select fastest by rank number (default: all)
            status: select by finishing status (default: all)
            result_type: Overwrites the default result type
            auto_cast: Overwrites the default value for ``auto_cast``
            limit: Overwrites the default value for ``limit``
            offset: An offset into the result set for response paging.
                Defaults to 0 if not set. See also "Response Paging",
                https://ergast.com/mrd/.

        Returns:
            :class:`~interface.ErgastSimpleResponse` or
            :class:`~interface.ErgastRawResponse`, depending on the
            ``result_type`` parameter
        """
        selectors = {'season': season,
                     'round': round,
                     'circuit': circuit,
                     'constructor': constructor,
                     'driver': driver,
                     'grid_position': grid_position,
                     'results_position': results_position,
                     'fastest_rank': fastest_rank,
                     'status': status}

        return self._build_default_result(endpoint='drivers',
                                          table='DriverTable',
                                          category=API.Drivers,
                                          subcategory=None,
                                          result_type=result_type,
                                          auto_cast=auto_cast,
                                          limit=limit,
                                          offset=offset,
                                          selectors=selectors)

    def get_constructor_info(
            self,
            season: Optional[Union[Literal['current'], int]] = None,
            round: Optional[Union[Literal['last'], int]] = None,
            circuit: Optional[str] = None,
            constructor: Optional[str] = None,
            driver: Optional[str] = None,
            grid_position: Optional[int] = None,
            results_position: Optional[int] = None,
            fastest_rank: Optional[int] = None,
            status: Optional[str] = None,
            result_type: Optional[Literal['pandas', 'raw']] = None,
            auto_cast: Optional[bool] = None,
            limit: Optional[int] = None,
            offset: Optional[int] = None
    ) -> Union[ErgastSimpleResponse, ErgastRawResponse]:
        """Get a list of constructors.

        See: https://ergast.com/mrd/methods/constructors/

        .. ergast-api-map:: Constructors
            :describe-dataframe:

        Args:
            season: select a season by its year (default: all, oldest first)
            round: select a round by its number (default: all)
            circuit: select a circuit by its circuit id (default: all)
            constructor: select a constructor by its constructor id
                (default: all)
            driver: select a driver by its driver id (default: all)
            grid_position: select a grid position by its number (default: all)
            results_position: select a finishing result by its position
                (default: all)
            fastest_rank: select fastest by rank number (default: all)
            status: select by finishing status (default: all)
            result_type: Overwrites the default result type
            auto_cast: Overwrites the default value for ``auto_cast``
            limit: Overwrites the default value for ``limit``
            offset: An offset into the result set for response paging.
                Defaults to 0 if not set. See also "Response Paging",
                https://ergast.com/mrd/.

        Returns:
            :class:`~interface.ErgastSimpleResponse` or
            :class:`~interface.ErgastRawResponse`, depending on the
            ``result_type`` parameter
        """
        selectors = {'season': season,
                     'round': round,
                     'circuit': circuit,
                     'constructor': constructor,
                     'driver': driver,
                     'grid_position': grid_position,
                     'results_position': results_position,
                     'fastest_rank': fastest_rank,
                     'status': status}

        return self._build_default_result(endpoint='constructors',
                                          table='ConstructorTable',
                                          category=API.Constructors,
                                          subcategory=None,
                                          result_type=result_type,
                                          auto_cast=auto_cast,
                                          limit=limit,
                                          offset=offset,
                                          selectors=selectors)

    def get_circuits(
            self,
            season: Optional[Union[Literal['current'], int]] = None,
            round: Optional[Union[Literal['last'], int]] = None,
            constructor: Optional[str] = None,
            driver: Optional[str] = None,
            grid_position: Optional[int] = None,
            results_position: Optional[int] = None,
            fastest_rank: Optional[int] = None,
            status: Optional[str] = None,
            result_type: Optional[Literal['pandas', 'raw']] = None,
            auto_cast: Optional[bool] = None,
            limit: Optional[int] = None,
            offset: Optional[int] = None
    ) -> Union[ErgastSimpleResponse, ErgastRawResponse]:
        """Get a list of circuits.

        See: https://ergast.com/mrd/methods/circuits/

        .. ergast-api-map:: Circuits
            :describe-dataframe:

        Args:
            season: select a season by its year (default: all, oldest first)
            round: select a round by its number (default: all)
            constructor: select a constructor by its constructor id
                (default: all)
            driver: select a driver by its driver id (default: all)
            grid_position: select a grid position by its number (default: all)
            results_position: select a finishing result by its position
                (default: all)
            fastest_rank: select fastest by rank number (default: all)
            status: select by finishing status (default: all)
            result_type: Overwrites the default result type
            auto_cast: Overwrites the default value for ``auto_cast``
            limit: Overwrites the default value for ``limit``
            offset: An offset into the result set for response paging.
                Defaults to 0 if not set. See also "Response Paging",
                https://ergast.com/mrd/.

        Returns:
            :class:`~interface.ErgastSimpleResponse` or
            :class:`~interface.ErgastRawResponse`, depending on the
            ``result_type`` parameter
        """
        selectors = {'season': season,
                     'round': round,
                     'constructor': constructor,
                     'driver': driver,
                     'grid_position': grid_position,
                     'results_position': results_position,
                     'fastest_rank': fastest_rank,
                     'status': status}

        return self._build_default_result(endpoint='circuits',
                                          table='CircuitTable',
                                          category=API.Circuits,
                                          subcategory=None,
                                          result_type=result_type,
                                          auto_cast=auto_cast,
                                          limit=limit,
                                          offset=offset,
                                          selectors=selectors)

    def get_finishing_status(
            self,
            season: Optional[Union[Literal['current'], int]] = None,
            round: Optional[Union[Literal['last'], int]] = None,
            circuit: Optional[str] = None,
            constructor: Optional[str] = None,
            driver: Optional[str] = None,
            grid_position: Optional[int] = None,
            results_position: Optional[int] = None,
            fastest_rank: Optional[int] = None,
            status: Optional[str] = None,
            result_type: Optional[Literal['pandas', 'raw']] = None,
            auto_cast: Optional[bool] = None,
            limit: Optional[int] = None,
            offset: Optional[int] = None
    ) -> Union[ErgastSimpleResponse, ErgastRawResponse]:
        """Get a list of finishing status codes.

        See: https://ergast.com/mrd/methods/status/

        .. ergast-api-map:: Status
            :describe-dataframe:

        Args:
            season: select a season by its year (default: all, oldest first)
            round: select a round by its number (default: all)
            circuit: select a circuit by its circuit id (default: all)
            constructor: select a constructor by its constructor id
                (default: all)
            driver: select a driver by its driver id (default: all)
            grid_position: select a grid position by its number (default: all)
            results_position: select a finishing result by its position
                (default: all)
            fastest_rank: select fastest by rank number (default: all)
            status: select by finishing status (default: all)
            result_type: Overwrites the default result type
            auto_cast: Overwrites the default value for ``auto_cast``
            limit: Overwrites the default value for ``limit``
            offset: An offset into the result set for response paging.
                Defaults to 0 if not set. See also "Response Paging",
                https://ergast.com/mrd/.

        Returns:
            :class:`~interface.ErgastSimpleResponse` or
            :class:`~interface.ErgastRawResponse`, depending on the
            ``result_type`` parameter
        """
        selectors = {'season': season,
                     'round': round,
                     'circuit': circuit,
                     'constructor': constructor,
                     'driver': driver,
                     'grid_position': grid_position,
                     'results_position': results_position,
                     'fastest_rank': fastest_rank,
                     'status': status}

        return self._build_default_result(endpoint='status',
                                          table='StatusTable',
                                          category=API.Status,
                                          subcategory=None,
                                          result_type=result_type,
                                          auto_cast=auto_cast,
                                          limit=limit,
                                          offset=offset,
                                          selectors=selectors)

    # ### endpoint with multi-result responses ###
    #
    # example: qualifying results filtered only by season will yield a
    # result for each weekend
    #
    # needs to be represented by multiple DataFrame-like objects
    def get_race_results(
            self,
            season: Optional[Union[Literal['current'], int]] = None,
            round: Optional[Union[Literal['last'], int]] = None,
            circuit: Optional[str] = None,
            constructor: Optional[str] = None,
            driver: Optional[str] = None,
            grid_position: Optional[int] = None,
            fastest_rank: Optional[int] = None,
            status: Optional[str] = None,
            standings_position: Optional[int] = None,
            result_type: Optional[Literal['pandas', 'raw']] = None,
            auto_cast: Optional[bool] = None,
            limit: Optional[int] = None,
            offset: Optional[int] = None
    ) -> Union[ErgastMultiResponse, ErgastRawResponse]:
        """Get race results for one or multiple races.

        See: https://ergast.com/mrd/methods/results/

        .. ergast-api-map:: Races_RaceResults
            :subcategory: RaceResults
            :describe-dataframe:

        Args:
            season: select a season by its year (default: all, oldest first)
            round: select a round by its number (default: all)
            circuit: select a circuit by its circuit id (default: all)
            constructor: select a constructor by its constructor id
                (default: all)
            driver: select a driver by its driver id (default: all)
            grid_position: select a grid position by its number (default: all)
            fastest_rank: select fastest by rank number (default: all)
            status: select by finishing status (default: all)
            standings_position: select a result by final position (default: all)
            result_type: Overwrites the default result type
            auto_cast: Overwrites the default value for ``auto_cast``
            limit: Overwrites the default value for ``limit``
            offset: An offset into the result set for response paging.
                Defaults to 0 if not set. See also "Response Paging",
                https://ergast.com/mrd/.

        Returns:
            :class:`~interface.ErgastMultiResponse` or
            :class:`~interface.ErgastRawResponse`, depending on the
            ``result_type`` parameter
        """
        selectors = {'season': season,
                     'round': round,
                     'circuit': circuit,
                     'constructor': constructor,
                     'driver': driver,
                     'grid_position': grid_position,
                     'fastest_rank': fastest_rank,
                     'status': status,
                     'standings_position': standings_position}

        return self._build_default_result(endpoint='results',
                                          table='RaceTable',
                                          category=API.Races_RaceResults,
                                          subcategory=API.RaceResults,
                                          result_type=result_type,
                                          auto_cast=auto_cast,
                                          limit=limit,
                                          offset=offset,
                                          selectors=selectors)

    def get_qualifying_results(
            self,
            season: Optional[Union[Literal['current'], int]] = None,
            round: Optional[Union[Literal['last'], int]] = None,
            circuit: Optional[str] = None,
            constructor: Optional[str] = None,
            driver: Optional[str] = None,
            grid_position: Optional[int] = None,
            results_position: Optional[int] = None,
            fastest_rank: Optional[int] = None,
            status: Optional[str] = None,
            standings_position: Optional[int] = None,
            result_type: Optional[Literal['pandas', 'raw']] = None,
            auto_cast: Optional[bool] = None,
            limit: Optional[int] = None,
            offset: Optional[int] = None
    ) -> Union[ErgastMultiResponse, ErgastRawResponse]:
        """Get qualifying results for one or multiple qualifying sessions.

        See: https://ergast.com/mrd/methods/qualifying/

        .. ergast-api-map:: Races_QualifyingResults
            :subcategory: QualifyingResults
            :describe-dataframe:

        Args:
            season: select a season by its year (default: all, oldest first)
            round: select a round by its number (default: all)
            circuit: select a circuit by its circuit id (default: all)
            constructor: select a constructor by its constructor id
                (default: all)
            driver: select a driver by its driver id (default: all)
            grid_position: select a grid position by its number (default: all)
            results_position: select a finishing result by its position
                (default: all)
            fastest_rank: select fastest by rank number (default: all)
            status: select by finishing status (default: all)
            standings_position: select a result by final position (default: all)
            result_type: Overwrites the default result type
            auto_cast: Overwrites the default value for ``auto_cast``
            limit: Overwrites the default value for ``limit``
            offset: An offset into the result set for response paging.
                Defaults to 0 if not set. See also "Response Paging",
                https://ergast.com/mrd/.

        Returns:
            :class:`~interface.ErgastMultiResponse` or
            :class:`~interface.ErgastRawResponse`, depending on the
            ``result_type`` parameter
        """
        selectors = {'season': season,
                     'round': round,
                     'circuit': circuit,
                     'constructor': constructor,
                     'driver': driver,
                     'grid_position': grid_position,
                     'results_position': results_position,
                     'fastest_rank': fastest_rank,
                     'status': status,
                     'standings_position': standings_position}

        return self._build_default_result(endpoint='qualifying',
                                          table='RaceTable',
                                          category=API.Races_QualifyingResults,
                                          subcategory=API.QualifyingResults,
                                          result_type=result_type,
                                          auto_cast=auto_cast,
                                          limit=limit,
                                          offset=offset,
                                          selectors=selectors)

    def get_sprint_results(
            self,
            season: Optional[Union[Literal['current'], int]] = None,
            round: Optional[Union[Literal['last'], int]] = None,
            circuit: Optional[str] = None,
            constructor: Optional[str] = None,
            driver: Optional[str] = None,
            grid_position: Optional[int] = None,
            status: Optional[str] = None,
            standings_position: Optional[int] = None,
            result_type: Optional[Literal['pandas', 'raw']] = None,
            auto_cast: Optional[bool] = None,
            limit: Optional[int] = None,
            offset: Optional[int] = None
    ) -> Union[ErgastMultiResponse, ErgastRawResponse]:
        """Get sprint results for one or multiple sprints.

        See: https://ergast.com/mrd/methods/sprint/

        .. ergast-api-map:: Races_SprintResults
            :subcategory: SprintResults
            :describe-dataframe:

        Args:
            season: select a season by its year (default: all, oldest first)
            round: select a round by its number (default: all)
            circuit: select a circuit by its circuit id (default: all)
            constructor: select a constructor by its constructor id
                (default: all)
            driver: select a driver by its driver id (default: all)
            grid_position: select a grid position by its number (default: all)
            status: select by finishing status (default: all)
            standings_position: select a result by final position (default: all)
            result_type: Overwrites the default result type
            auto_cast: Overwrites the default value for ``auto_cast``
            limit: Overwrites the default value for ``limit``
            offset: An offset into the result set for response paging.
                Defaults to 0 if not set. See also "Response Paging",
                https://ergast.com/mrd/.

        Returns:
            :class:`~interface.ErgastMultiResponse` or
            :class:`~interface.ErgastRawResponse`, depending on the
            ``result_type`` parameter
        """
        selectors = {'season': season,
                     'round': round,
                     'circuit': circuit,
                     'constructor': constructor,
                     'driver': driver,
                     'grid_position': grid_position,
                     'status': status,
                     'standings_position': standings_position}

        return self._build_default_result(endpoint='sprint',
                                          table='RaceTable',
                                          category=API.Races_SprintResults,
                                          subcategory=API.SprintResults,
                                          result_type=result_type,
                                          auto_cast=auto_cast,
                                          limit=limit,
                                          offset=offset,
                                          selectors=selectors)

    def get_driver_standings(
            self,
            season: Optional[Union[Literal['current'], int]] = None,
            round: Optional[Union[Literal['last'], int]] = None,
            driver: Optional[str] = None,
            standings_position: Optional[int] = None,
            result_type: Optional[Literal['pandas', 'raw']] = None,
            auto_cast: Optional[bool] = None,
            limit: Optional[int] = None,
            offset: Optional[int] = None
    ) -> Union[ErgastMultiResponse, ErgastRawResponse]:
        """Get driver standings at specific points of a season.

        See: https://ergast.com/mrd/methods/standings/

        .. ergast-api-map:: StandingsLists_Driver
            :subcategory: DriverStandings
            :describe-dataframe:

        Args:
            season: select a season by its year (default: all, oldest first)
            round: select a round by its number (default: all)
            driver: select a driver by its driver id (default: all)
            standings_position: select a result by position in the standings
                (default: all)
            result_type: Overwrites the default result type
            auto_cast: Overwrites the default value for ``auto_cast``
            limit: Overwrites the default value for ``limit``
            offset: An offset into the result set for response paging.
                Defaults to 0 if not set. See also "Response Paging",
                https://ergast.com/mrd/.

        Returns:
            :class:`~interface.ErgastMultiResponse` or
            :class:`~interface.ErgastRawResponse`, depending on the
            ``result_type`` parameter
        """
        selectors = {'season': season,
                     'round': round,
                     'driver': driver,
                     'standings_position': standings_position}

        return self._build_default_result(endpoint='driverStandings',
                                          table='StandingsTable',
                                          category=API.StandingsLists_Driver,
                                          subcategory=API.DriverStandings,
                                          result_type=result_type,
                                          auto_cast=auto_cast,
                                          limit=limit,
                                          offset=offset,
                                          selectors=selectors)

    def get_constructor_standings(
            self,
            season: Optional[Union[Literal['current'], int]] = None,
            round: Optional[Union[Literal['last'], int]] = None,
            constructor: Optional[str] = None,
            standings_position: Optional[int] = None,
            result_type: Optional[Literal['pandas', 'raw']] = None,
            auto_cast: Optional[bool] = None,
            limit: Optional[int] = None,
            offset: Optional[int] = None
    ) -> Union[ErgastMultiResponse, ErgastRawResponse]:
        """Get constructor standings at specific points of a season.

        See: https://ergast.com/mrd/methods/standings/

        .. ergast-api-map:: StandingsLists_Constructor
            :subcategory: ConstructorStandings
            :describe-dataframe:

        Args:
            season: select a season by its year (default: all, oldest first)
            round: select a round by its number (default: all)
            constructor: select a constructor by its constructor id
                (default: all)
            standings_position: select a result by position in the standings
                (default: all)
            result_type: Overwrites the default result type
            auto_cast: Overwrites the default value for ``auto_cast``
            limit: Overwrites the default value for ``limit``
            offset: An offset into the result set for response paging.
                Defaults to 0 if not set. See also "Response Paging",
                https://ergast.com/mrd/.

        Returns:
            :class:`~interface.ErgastMultiResponse` or
            :class:`~interface.ErgastRawResponse`, depending on the
            ``result_type`` parameter
        """
        selectors = {'season': season,
                     'round': round,
                     'constructor': constructor,
                     'standings_position': standings_position}

        return self._build_default_result(
            endpoint='constructorStandings',
            table='StandingsTable',
            category=API.StandingsLists_Constructor,
            subcategory=API.ConstructorStandings,
            result_type=result_type,
            auto_cast=auto_cast,
            limit=limit,
            offset=offset,
            selectors=selectors
        )

    def get_lap_times(self,
                      season: Union[Literal['current'], int],
                      round: Union[Literal['last'], int],
                      lap_number: Optional[int] = None,
                      driver: Optional[str] = None,
                      result_type: Optional[Literal['pandas', 'raw']] = None,
                      auto_cast: Optional[bool] = None,
                      limit: Optional[int] = None,
                      offset: Optional[int] = None
                      ) -> Union[ErgastMultiResponse, ErgastRawResponse]:
        """Get sprint results for one or multiple sprints.

        See: https://ergast.com/mrd/methods/laps/

        .. ergast-api-map:: Races_Laps
            :subcategory: Laps
            :describe-dataframe:

        Args:
            season: select a season by its year (default: all, oldest first)
            round: select a round by its number (default: all)
            lap_number: select lap times by a specific lap number
                (default: all)
            driver: select a driver by its driver id (default: all)
            result_type: Overwrites the default result type
            auto_cast: Overwrites the default value for ``auto_cast``
            limit: Overwrites the default value for ``limit``
            offset: An offset into the result set for response paging.
                Defaults to 0 if not set. See also "Response Paging",
                https://ergast.com/mrd/.

        Returns:
            :class:`~interface.ErgastMultiResponse` or
            :class:`~interface.ErgastRawResponse`, depending on the
            ``result_type`` parameter
        """
        selectors = {'season': season,
                     'round': round,
                     'driver': driver,
                     'lap_number': lap_number}

        return self._build_default_result(endpoint='laps',
                                          table='RaceTable',
                                          category=API.Races_Laps,
                                          subcategory=API.Laps,
                                          result_type=result_type,
                                          auto_cast=auto_cast,
                                          limit=limit,
                                          offset=offset,
                                          selectors=selectors)

    def get_pit_stops(self,
                      season: Union[Literal['current'], int],
                      round: Union[Literal['last'], int],
                      stop_number: Optional[int] = None,
                      lap_number: Optional[int] = None,
                      driver: Optional[str] = None,
                      result_type: Optional[Literal['pandas', 'raw']] = None,
                      auto_cast: Optional[bool] = None,
                      limit: Optional[int] = None,
                      offset: Optional[int] = None
                      ) -> Union[ErgastMultiResponse, ErgastRawResponse]:
        """Get pit stop information for one or multiple sessions.

        See: https://ergast.com/mrd/methods/standings/

        .. ergast-api-map:: Races_PitStops
            :subcategory: PitStops
            :describe-dataframe:

        Args:
            season: select a season by its year (default: all, oldest first)
            round: select a round by its number (default: all)
            lap_number: select pit stops by a specific lap number
                (default: all)
            stop_number: select pit stops by their stop number
                (default: all)
            driver: select a driver by its driver id (default: all)
            result_type: Overwrites the default result type
            auto_cast: Overwrites the default value for ``auto_cast``
            limit: Overwrites the default value for ``limit``
            offset: An offset into the result set for response paging.
                Defaults to 0 if not set. See also "Response Paging",
                https://ergast.com/mrd/.

        Returns:
            :class:`~interface.ErgastMultiResponse` or
            :class:`~interface.ErgastRawResponse`, depending on the
            ``result_type`` parameter
        """
        selectors = {'season': season,
                     'round': round,
                     'driver': driver,
                     'lap_number': lap_number,
                     'stop_number': stop_number}

        return self._build_default_result(endpoint='pitstops',
                                          table='RaceTable',
                                          category=API.Races_PitStops,
                                          subcategory=API.PitStops,
                                          result_type=result_type,
                                          auto_cast=auto_cast,
                                          limit=limit,
                                          offset=offset,
                                          selectors=selectors)


class ErgastError(Exception):
    """Base class for Ergast API errors."""
    pass


class ErgastJsonError(ErgastError):
    """The response that was returned by the server could not be parsed."""
    pass


class ErgastInvalidRequestError(ErgastError):
    """The server rejected the request because it was invalid."""
    pass<|MERGE_RESOLUTION|>--- conflicted
+++ resolved
@@ -460,15 +460,6 @@
         # some special cases: the endpoint may also be used as selector
         # therefore, if the specifier is defined, do not add the endpoint
         # string additionally
-<<<<<<< HEAD
-        if standings_position is not None:
-            if endpoint == 'driverStandings':
-                selectors.append(f"/driverStandings")
-                endpoint = None
-            elif endpoint == 'constructorStandings':
-                selectors.append(f"/constructorStandings")
-                endpoint = None
-=======
         if driver is not None:
             if endpoint == 'drivers':
                 endpoint = f"drivers/{driver}"
@@ -498,35 +489,25 @@
                 endpoint = f"driverStandings/{standings_position}"
             elif endpoint == 'constructorStandings':
                 endpoint = f"constructorStandings/{standings_position}"
->>>>>>> 893f3964
+            else:
+                endpoint = f"{endpoint}/{standings_position}"
 
         if lap_number is not None:
             selectors.append(f"/laps/{lap_number}")
             if endpoint == 'laps':
-<<<<<<< HEAD
-                endpoint = None
-=======
                 endpoint = f"laps/{lap_number}"
             else:
                 selectors.append(f"/laps/{lap_number}")
->>>>>>> 893f3964
 
         if stop_number is not None:
             selectors.append(f"/pitstops/{stop_number}")
             if endpoint == 'pitstops':
-<<<<<<< HEAD
-                endpoint = None
-=======
                 endpoint = f"pitstops/{stop_number}"
             else:
                 selectors.append(f"/pitstops/{stop_number}")
->>>>>>> 893f3964
 
         if endpoint is not None:
             selectors.append(f"/{endpoint}")
-
-        if standings_position is not None:
-            selectors.append(f"/{standings_position}")
 
         return BASE_URL + "".join(selectors) + ".json"
 
