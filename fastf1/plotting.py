"""
Helper functions for creating data plots.

:mod:`fastf1.plotting` provides optional functionality with the intention of
making it easy to create nice plots.

This module offers mainly two things:
    - team names and colors
    - matplotlib mods and helper functions

Fast-F1 focuses on plotting data with matplotlib. Of course, you are not
required to use matplotlib and you can use any other tool you like.

If you wish to use matplotlib, it is highly recommended to enable some
helper functions by calling :func:`setup_mpl`.

If you don't want to use matplotlib, you can still use the team names
and colors which are provided below.


.. note:: Plotting related functionality is likely to change in a future
    release.
"""
import warnings
from typing import (
    Dict,
    List
)

import numpy as np
import pandas as pd


try:
    import matplotlib
    from matplotlib import cycler
    from matplotlib import pyplot as plt
except ImportError:
    warnings.warn("Failed to import optional dependency 'matplotlib'!"
                  "Plotting functionality will be unavailable!", UserWarning)
try:
    import timple
except ImportError:
    warnings.warn("Failed to import optional dependency 'timple'!"
                  "Plotting of timedelta values will be restricted!",
                  UserWarning)

import warnings


with warnings.catch_warnings():
    warnings.filterwarnings('ignore',
                            message="Using slow pure-python SequenceMatcher")
    # suppress that warning, it's confusing at best here, we don't need fast
    # sequence matching and the installation (on windows) some effort
    from thefuzz import fuzz


class __TeamColorsWarnDict(dict):
    """Implements userwarning on KeyError in :any:`TEAM_COLORS` after
    changing team names."""

    def get(self, key, default=None):
        value = super().get(key, default)
        if value is None:
            self.warn_change()
        return value

    def __getitem__(self, item):
        try:
            return super().__getitem__(item)
        except KeyError as err:
            self.warn_change()
            raise err
        except Exception as err:
            raise err

    def warn_change(self):
        warnings.warn(
            "Team names in `TEAM_COLORS` are now lower-case and only contain "
            "the most identifying part of the name. "
            "Use function `.team_color` alternatively.", UserWarning
        )


TEAM_COLORS = __TeamColorsWarnDict({
    'mercedes': '#00d2be', 'ferrari': '#dc0000',
    'red bull': '#0600ef', 'mclaren': '#ff8700',
    'alpine': '#0090ff', 'aston martin': '#006f62',
    'alfa romeo': '#900000', 'alphatauri': '#2b4562',
    'haas': '#ffffff', 'williams': '#005aff'
})
"""Mapping of team names to team colors (hex color codes).
(current season only)"""

TEAM_TRANSLATE: Dict[str, str] = {
    'MER': 'mercedes', 'FER': 'ferrari',
    'RBR': 'red bull', 'MCL': 'mclaren',
    'APN': 'alpine', 'AMR': 'aston martin',
    'ARR': 'alfa romeo', 'APT': 'alphatauri',
    'HAA': 'haas', 'WIL': 'williams'}
"""Mapping of team names to theirs respective abbreviations."""

DRIVER_COLORS: Dict[str, str] = {
    "valtteri bottas": "#900000",
    "zhou guanyu": "#500000",
    "theo pourchaire": "#700000",

    "nyck de vries": "#1e3d61",
    "yuki tsunoda": "#356cac",
    "daniel ricciardo": "#2b4562",
    "liam lawson": "#2b4562",
    "isack hadjar": "#1e6176",

    "pierre gasly": "#0090ff",
    "esteban ocon": "#70c2ff",
    "jack doohan": "#0075c2",

    "fernando alonso": "#006f62",
    "lance stroll": "#25a617",
    "felipe drugovich": "#2f9b90",

    "charles leclerc": "#dc0000",
    "carlos sainz": "#ff8181",
    "robert shwartzman": "#9c0000",
    "oliver bearman": "#c40000",

    "kevin magnussen": "#ffffff",
    "nico hulkenberg": "#cacaca",

    "oscar piastri": "#ff8700",
    "lando norris": "#eeb370",
    "pato oward": "#ee6d3a",

    "lewis hamilton": "#00d2be",
    "george russell": "#24ffff",
    "frederik vesti": "#00a6ff",

    "max verstappen": "#0600ef",
    "sergio perez": "#716de2",
    "jake dennis": "#9f99e2",

    "alexander albon": "#005aff",
    "logan sargeant": "#012564",
    "zak osullivan": "#1b3d97",
}
"""Mapping of driver names to driver colors (hex color codes).
(current season only)"""

DRIVER_TRANSLATE: Dict[str, str] = {
    'LEC': 'charles leclerc', 'SAI': 'carlos sainz',
    'SHW': 'robert shwartzman',
    'VER': 'max verstappen', 'PER': 'sergio perez',
    'DEN': 'jake dennis',
    'PIA': 'oscar piastri', 'NOR': 'lando norris',
    'OWA': 'pato oward',
    'GAS': 'pierre gasly', 'OCO': 'esteban ocon',
    'DOO': 'jack doohan',
    'BOT': 'valtteri bottas', 'ZHO': 'zhou guanyu',
    'POU': 'theo pourchaire',
    'DEV': 'nyck de vries', 'TSU': 'yuki tsunoda',
    'RIC': 'daniel ricciardo', 'LAW': 'liam lawson',
    'HAD': 'isack hadjar',
    'MAG': 'kevin magnussen', 'HUL': 'nico hulkenberg',
    'BEA': 'oliver bearman',
    'ALO': 'fernando alonso', 'STR': 'lance stroll',
    'DRU': 'felipe drugovich',
    'HAM': 'lewis hamilton', 'RUS': 'george russell',
    'VES': 'frederik vesti',
<<<<<<< HEAD
    'ALB': 'alexander albon', 'SAR': 'logan sargeant'}
=======
    'ALB': 'alexander albon', 'SAR': 'logan sargeant',
    'OSU': 'zak osullivan'}
>>>>>>> be98a4f3
"""Mapping of driver names to theirs respective abbreviations."""

COMPOUND_COLORS: Dict[str, str] = {
    "SOFT": "#da291c",
    "MEDIUM": "#ffd12e",
    "HARD": "#f0f0ec",
    "INTERMEDIATE": "#43b02a",
    "WET": "#0067ad",
    "UNKNOWN": "#00ffff",
    "TEST-UNKNOWN": "#434649"
}
"""Mapping of tyre compound names to compound colors (hex color codes).
(current season only)"""

COLOR_PALETTE: List[str] = ['#FF79C6', '#50FA7B', '#8BE9FD', '#BD93F9',
                            '#FFB86C', '#FF5555', '#F1FA8C']
"""The default color palette for matplotlib plot lines in fastf1's color
scheme."""


def setup_mpl(
        mpl_timedelta_support: bool = True, color_scheme: str = 'fastf1',
        misc_mpl_mods: bool = True):
    """Setup matplotlib for use with fastf1.

    This is optional but, at least partly, highly recommended.

    Parameters:
        mpl_timedelta_support (bool):
            Matplotlib itself offers very limited functionality for plotting
            timedelta values. (Lap times, sector times and other kinds of time
            spans are represented as timedelta.)

            Enabling this option will patch some internal matplotlib functions
            and register converters, formatters and locators for tick
            formatting. The heavy lifting for this is done by an external
            package called 'Timple'. See https://github.com/theOehrly/Timple if
            you wish to customize the tick formatting for timedelta.

        color_scheme (str, None):
            This enables the Fast-F1 color scheme that you can see in all
            example images.
            Valid color scheme names are: ['fastf1', None]

        misc_mpl_mods (bool):
            This enables a collection of patches for the following mpl
            features:

                - ``.savefig`` (saving of figures)
                - ``.bar``/``.barh`` (plotting of bar graphs)
                - ``plt.subplots`` (for creating a nice background grid)
    """
    if mpl_timedelta_support:
        _enable_timple()
    if color_scheme == 'fastf1':
        _enable_fastf1_color_scheme()
    if misc_mpl_mods:
        _enable_misc_mpl_mods()


def driver_color(identifier: str) -> str:
    """Get a driver's color from a driver name or abbreviation.

    This function will try to find a matching driver for any identifier string
    that is passed to it. This involves case insensitive matching and partial
    string matching.

    If you want exact string matching, you should use the
    :any:`DRIVER_COLORS` dictionary directly, using :any:`DRIVER_TRANSLATE` to
    convert abbreviations to team names if necessary.

    Example::

        >>> driver_color('charles leclerc')
        '#dc0000'
        >>> driver_color('max verstappen')
        '#0600ef'
        >>> driver_color('ver')
        '#0600ef'
        >>> driver_color('lec')
        '#dc0000'

        shortened driver names and typos can be dealt with
        too (within reason)

        >>> driver_color('Max Verst')
        '#0600ef'
        >>> driver_color('Charles')
        '#dc0000'

    Args:
        identifier (str): Abbreviation or uniquely identifying name of the
            driver.

    Returns:
        str: hex color code
    """

    if identifier.upper() in DRIVER_TRANSLATE:
        # try short team abbreviations first
        return DRIVER_COLORS[DRIVER_TRANSLATE[identifier.upper()]]
    else:
        identifier = identifier.lower()

        # check for an exact team name match
        if identifier in DRIVER_COLORS:
            return DRIVER_COLORS[identifier]

        # check for exact partial string match
        for team_name, color in DRIVER_COLORS.items():
            if identifier in team_name:
                return color

        # do fuzzy string matching
        key_ratios = list()
        for existing_key in DRIVER_COLORS.keys():
            ratio = fuzz.ratio(identifier, existing_key)
            key_ratios.append((ratio, existing_key))
        key_ratios.sort(reverse=True)
        if ((key_ratios[0][0] < 35)
                or (key_ratios[0][0] / key_ratios[1][0] < 1.2)):
            # ensure that the best match has a minimum accuracy (35 out of
            # 100) and that it has a minimum confidence (at least 20% better
            # than second best)
            raise KeyError
        best_matched_key = key_ratios[0][1]
        return DRIVER_COLORS[best_matched_key]


def team_color(identifier: str) -> str:
    """Get a team's color from a team name or abbreviation.

    This function will try to find a matching team for any identifier string
    that is passed to it. This involves case insensitive matching and partial
    string matching.

    If you want exact string matching, you should use the
    :any:`TEAM_COLORS` dictionary directly, using :any:`TEAM_TRANSLATE` to
    convert abbreviations to team names if necessary.

    Example::

        >>> team_color('Red Bull')
        '#0600ef'
        >>> team_color('redbull')
        '#0600ef'
        >>> team_color('Red')
        '#0600ef'
        >>> team_color('RBR')
        '#0600ef'

        shortened team names, included sponsors and typos can be dealt with
        too (within reason)

        >>> team_color('Mercedes')
        '#00d2be'
        >>> team_color('Merc')
        '#00d2be'
        >>> team_color('Merecds')
        '#00d2be'
        >>> team_color('Mercedes-AMG Petronas F1 Team')
        '#00d2be'

    Args:
        identifier (str): Abbreviation or uniquely identifying name of the
            team.

    Returns:
        str: hex color code
    """
    if identifier.upper() in TEAM_TRANSLATE:
        # try short team abbreviations first
        return TEAM_COLORS[TEAM_TRANSLATE[identifier.upper()]]
    else:
        identifier = identifier.lower()
        # remove common non-unique words
        for word in ('racing', 'team', 'f1', 'scuderia'):
            identifier = identifier.replace(word, "")

        # check for an exact team name match
        if identifier in TEAM_COLORS:
            return TEAM_COLORS[identifier]

        # check for exact partial string match
        for team_name, color in TEAM_COLORS.items():
            if identifier in team_name:
                return color

        # do fuzzy string matching
        key_ratios = list()
        for existing_key in TEAM_COLORS.keys():
            ratio = fuzz.ratio(identifier, existing_key)
            key_ratios.append((ratio, existing_key))
        key_ratios.sort(reverse=True)
        if ((key_ratios[0][0] < 35)
                or (key_ratios[0][0] / key_ratios[1][0] < 1.2)):
            # ensure that the best match has a minimum accuracy (35 out of
            # 100) and that it has a minimum confidence (at least 20% better
            # than second best)
            raise KeyError
        best_matched_key = key_ratios[0][1]
        return TEAM_COLORS[best_matched_key]


def lapnumber_axis(ax, axis='xaxis'):
    """Set axis to integer ticks only."

    Args:
        ax: matplotlib axis
        axis: can be 'xaxis' or 'yaxis'

    Returns:
        the modified axis instance

    """
    getattr(ax, axis).get_major_locator().set_params(integer=True,
                                                     min_n_ticks=0)

    return ax


def _enable_timple():
    # use external package timple to patch matplotlib
    # this adds converters, locators and formatters for
    # plotting timedelta values
    tick_formats = [
        "%d %day",
        "%H:00",
        "%H:%m",
        "%M:%s.0",
        "%M:%s.%ms"
    ]
    tmpl = timple.Timple(converter='concise',
                         formatter_args={'show_offset_zero': False,
                                         'formats': tick_formats})
    tmpl.enable()


def _enable_misc_mpl_mods():
    def _bar_sorted(bar):
        def _bar_sorted_decorator(*args, **kwargs):
            if 'edgecolor' not in kwargs:
                kwargs['edgecolor'] = 'none'
            if 'sort' in kwargs and len(val := args[-1]):
                s = kwargs['sort']
                if s == 'increasing' or s == 1:
                    s = False
                if s == 'decreasing' or s == -1:
                    s = True
                _ids = [list(val).index(a) for a in sorted(val, reverse=s)]
                _args = [[args[-2][i] for i in _ids],
                         [args[-1][i] for i in _ids]]
                if len(args) > 2:
                    _args.insert(0, args[0])
                args = _args
                for key in kwargs:
                    if isinstance(kwargs[key], (pd.core.series.Series)):
                        kwargs[key] = kwargs[key].to_numpy()
                    if isinstance(kwargs[key], (list, np.ndarray)):
                        kwargs[key] = [kwargs[key][i] for i in _ids]
                kwargs.pop('sort', None)
            return bar(*args, **kwargs)

        return _bar_sorted_decorator

    plt.bar = _bar_sorted(plt.bar)
    plt.barh = _bar_sorted(plt.barh)
    matplotlib.axes.Axes.bar = _bar_sorted(matplotlib.axes.Axes.bar)
    matplotlib.axes.Axes.barh = _bar_sorted(matplotlib.axes.Axes.barh)

    def _nice_grid(ax):
        if isinstance(ax, np.ndarray):
            [_nice_grid(_ax) for _ax in ax]
        else:
            ax.minorticks_on()
            grid = getattr(ax, 'grid')
            grid(visible=True, which='major', color='#4f4845',
                 linestyle='-', linewidth=1)
            grid(visible=True, which='minor', color='#3f3a38',
                 linestyle='--', linewidth=0.5)

    _subplots_placeholder = plt.subplots

    def _subplots(*args, **kwargs):
        fig, ax = _subplots_placeholder(*args, **kwargs)
        _nice_grid(ax)
        return fig, ax

    plt.subplots = _subplots

    _savefig_placeholder = matplotlib.figure.Figure.savefig

    def _save(*args, **kwargs):
        if 'facecolor' not in kwargs:
            kwargs['facecolor'] = args[0].get_facecolor()
        if 'edgecolors' not in kwargs:
            kwargs['edgecolor'] = 'none'
        return _savefig_placeholder(*args, **kwargs)

    matplotlib.figure.Figure.savefig = _save


def _enable_fastf1_color_scheme():
    plt.rcParams['figure.facecolor'] = '#292625'
    plt.rcParams['axes.edgecolor'] = '#2d2928'
    plt.rcParams['xtick.color'] = '#f1f2f3'
    plt.rcParams['ytick.color'] = '#f1f2f3'
    plt.rcParams['axes.labelcolor'] = '#F1f2f3'
    plt.rcParams['axes.facecolor'] = '#1e1c1b'
    # plt.rcParams['axes.facecolor'] = '#292625'
    plt.rcParams['axes.titlesize'] = 'x-large'
    # plt.rcParams['font.family'] = 'Gravity'
    plt.rcParams['font.weight'] = 'medium'
    plt.rcParams['text.color'] = '#F1F1F3'
    plt.rcParams['axes.titlesize'] = '19'
    plt.rcParams['axes.titlepad'] = '12'
    plt.rcParams['axes.titleweight'] = 'light'
    plt.rcParams['axes.prop_cycle'] = cycler('color', COLOR_PALETTE)
    plt.rcParams['legend.fancybox'] = False
    plt.rcParams['legend.facecolor'] = (0.1, 0.1, 0.1, 0.7)
    plt.rcParams['legend.edgecolor'] = (0.1, 0.1, 0.1, 0.9)
    plt.rcParams['savefig.transparent'] = False
    plt.rcParams['axes.axisbelow'] = True<|MERGE_RESOLUTION|>--- conflicted
+++ resolved
@@ -167,12 +167,8 @@
     'DRU': 'felipe drugovich',
     'HAM': 'lewis hamilton', 'RUS': 'george russell',
     'VES': 'frederik vesti',
-<<<<<<< HEAD
-    'ALB': 'alexander albon', 'SAR': 'logan sargeant'}
-=======
     'ALB': 'alexander albon', 'SAR': 'logan sargeant',
     'OSU': 'zak osullivan'}
->>>>>>> be98a4f3
 """Mapping of driver names to theirs respective abbreviations."""
 
 COMPOUND_COLORS: Dict[str, str] = {
